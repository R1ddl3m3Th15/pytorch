--- conflicted
+++ resolved
@@ -306,7 +306,7 @@
         return [backend.dispatch_key for backend in backends] + [
             DispatchKey.CompositeImplicitAutograd,
             DispatchKey.CompositeExplicitAutograd,
-            DispatchKey.CompositeExplicitAutogradWithMutations,
+            DispatchKey.CompositeExplicitAutogradNonFunctional,
         ]
 
 
@@ -321,8 +321,8 @@
         return backend_index.dispatch_key
     elif f.has_composite_explicit_autograd_kernel:
         return DispatchKey.CompositeExplicitAutograd
-    elif f.has_composite_explicit_autograd_with_mutations_kernel:
-        return DispatchKey.CompositeExplicitAutogradWithMutations
+    elif f.has_composite_explicit_autograd_non_functional_kernel:
+        return DispatchKey.CompositeExplicitAutogradNonFunctional
     elif f.has_composite_implicit_autograd_kernel:
         return DispatchKey.CompositeImplicitAutograd
     return None
@@ -408,13 +408,9 @@
     name = DispatcherSignature.from_schema(f.func).name()
     exprs = translate_args_dispatcher_to_cpp(f)
     if f.has_composite_explicit_autograd_kernel:
-<<<<<<< HEAD
         return f'return at::{DispatchKey.CompositeExplicitAutograd.lower()}::{name}({exprs});'
-    elif f.has_composite_explicit_autograd_with_mutations_kernel:
-        return f'return at::{DispatchKey.CompositeExplicitAutogradWithMutations.lower()}::{name}({exprs});'
-=======
-        return f"return at::{DispatchKey.CompositeExplicitAutograd.lower()}::{name}({exprs});"
->>>>>>> 64cf823e
+    elif f.has_composite_explicit_autograd_non_functional_kernel:
+        return f'return at::{DispatchKey.CompositeExplicitAutogradNonFunctional.lower()}::{name}({exprs});'
     elif f.has_composite_implicit_autograd_kernel:
         return f"return at::{DispatchKey.CompositeImplicitAutograd.lower()}::{name}({exprs});"
     else:
@@ -1892,17 +1888,17 @@
                         is_registered = True
                     # TODO: this condition is a bit questionable
                     # (It has to do with the fact that structured kernels get generated kernels
-                    # to the Meta + CompositeExplicitAutogradWithMutations keys).
+                    # to the Meta + CompositeExplicitAutogradNonFunctional keys).
                     elif g.structured and dispatch_key in (
                         DispatchKey.Meta,
-                        DispatchKey.CompositeExplicitAutogradWithMutations,
+                        DispatchKey.CompositeExplicitAutogradNonFunctional,
                     ):
                         is_registered = True
                     if not is_registered:
                         continue
 
                     headers.append(f"#include <ATen/ops/{g.root_name}_native.h>")
-                    if dispatch_key == DispatchKey.CompositeExplicitAutogradWithMutations:
+                    if dispatch_key == DispatchKey.CompositeExplicitAutogradNonFunctional:
                         headers.append(f"#include <ATen/ops/{g.root_name}.h>")
                     if dispatch_key in functions_keys:
                         headers.append(
@@ -1915,7 +1911,7 @@
 
             def operator_headers() -> List[str]:
                 headers = ["#include <ATen/NativeFunctions.h>"]
-                if dispatch_key == DispatchKey.CompositeExplicitAutogradWithMutations:
+                if dispatch_key == DispatchKey.CompositeExplicitAutogradNonFunctional:
                     headers.append("#include <ATen/Functions.h>")
                 if dispatch_key in functions_keys:
                     headers.append(f"#include <ATen/{dispatch_key!s}Functions.h>")
@@ -2237,7 +2233,7 @@
     # are expected to implement kernels for these {view}_copy kernels instead.
     # The code for {view}_copy operators in core is pretty boilerplate-heavy however,
     # so we codegen the following:
-    # (1) A CompositeExplicitAutogradWithMutations kernel for every {view}_copy operator.
+    # (1) A CompositeExplicitAutogradNonFunctional kernel for every {view}_copy operator.
     #     These are never explicitly invoked by the functionalization pass,
     #     but they could theoretically be called from user code (I added these kernels for completeness,
     #     since the ops are part of the public API).
@@ -2455,7 +2451,7 @@
         DispatchKey.CUDA,
         DispatchKey.CompositeImplicitAutograd,
         DispatchKey.CompositeExplicitAutograd,
-        DispatchKey.CompositeExplicitAutogradWithMutations,
+        DispatchKey.CompositeExplicitAutogradNonFunctional,
         DispatchKey.Meta,
     }
     if options.backend_whitelist:
