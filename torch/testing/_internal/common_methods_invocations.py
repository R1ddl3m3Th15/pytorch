--- conflicted
+++ resolved
@@ -3215,17 +3215,9 @@
            dtypes=floating_and_complex_types_and(torch.half),
            dtypesIfCUDA=floating_and_complex_types_and(torch.half, torch.bfloat16),
            sample_inputs_func=sample_inputs_std_var,
-<<<<<<< HEAD
-           test_complex_grad=False,
-           test_inplace_grad=False,
-=======
            # TODO: std does support out in some signatures
            supports_out=False,
            supports_complex_autograd=False,
-           # std has only partial support for complex and half (#51127)
-           skips=(SkipInfo('TestOpInfo', 'test_unsupported_dtypes',
-                           dtypes=[torch.half, torch.complex64, torch.complex128]),),
->>>>>>> 69dacdc2
            assert_autodiffed=True,
            ),
     UnaryUfuncInfo('tan',
@@ -3648,18 +3640,9 @@
            dtypes=floating_and_complex_types_and(torch.half),
            dtypesIfCUDA=floating_and_complex_types_and(torch.half, torch.bfloat16),
            sample_inputs_func=sample_inputs_std_var,
-<<<<<<< HEAD
-           test_complex_grad=False,
-           test_inplace_grad=False,
-=======
-           # TODO: revisit, some var signatures do support out (see std, too)
+           # TODO: var does support out in some signatures
            supports_out=False,
            supports_complex_autograd=False,
-           # var has only partial support for complex and half (#51127)
-           skips=(SkipInfo('TestOpInfo', 'test_unsupported_dtypes',
-                           dtypes=[torch.half, torch.complex64, torch.complex128]),),
->>>>>>> 69dacdc2
-           assert_autodiffed=True,
            ),
     OpInfo('xlogy',
            dtypes=all_types_and(torch.bool),
