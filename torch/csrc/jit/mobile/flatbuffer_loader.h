--- conflicted
+++ resolved
@@ -37,7 +37,8 @@
 // sure that flatbuffer_module outlives returned Module.
 TORCH_API mobile::Module initialize_mobile_module(
     mobile::serialization::Module* flatbuffer_module,
-    c10::optional<at::Device> device = c10::nullopt);
+    c10::optional<at::Device> device = c10::nullopt,
+    bool should_copy_tensor_memory = false);
 
 // Parse a mobile::Module from raw bytes.
 // ownership of data is shared to the returned Module.
@@ -117,8 +118,6 @@
     return module_;
   }
 
-<<<<<<< HEAD
-=======
   bool getShouldCopyTensorMemory() {
     return should_copy_tensor_memory_;
   }
@@ -135,7 +134,6 @@
     should_load_operators_ = should_load_operators;
   }
 
->>>>>>> 4a57321a
   std::shared_ptr<mobile::CompilationUnit> mcu_;
   std::shared_ptr<CompilationUnit> cu_;
 
@@ -158,11 +156,8 @@
   TypeResolver type_resolver_ = nullptr;
   mobile::serialization::Module* module_ = nullptr;
   bool module_parsed_ = false;
-<<<<<<< HEAD
-=======
   bool should_copy_tensor_memory_ = false;
   bool should_load_operators_ = true;
->>>>>>> 4a57321a
 };
 
 } // namespace jit
