--- conflicted
+++ resolved
@@ -25,40 +25,6 @@
   return sizes;
 }
 
-<<<<<<< HEAD
-enum ElementType {
-  kAllTypes = 0,
-  kIntegralTypes = 1 << 0,
-  kFloatingPointTypes = 1 << 1,
-  kBoolType = 1 << 2,
-  kComplexTypes = 1 << 3,
-  kQintTypes = 1 << 4,
-  kNonComplexOrQintTypes = kIntegralTypes | kBoolType | kFloatingPointTypes,
-};
-
-using ArgNone = c10::monostate;
-using BufList = std::vector<tensorexpr::BufHandle>;
-using IntList = std::vector<int64_t>;
-using DoubleList = std::vector<double>;
-using ArgValue = c10::variant<
-    tensorexpr::BufHandle,
-    tensorexpr::VarHandle,
-    double,
-    int64_t,
-    bool,
-    BufList,
-    DoubleList,
-    IntList,
-    ArgNone>;
-
-using NNCLoweringFunction = std::function<Tensor(
-    const std::vector<ArgValue>&,
-    const std::vector<ExprHandle>&,
-    const c10::optional<ScalarType>&,
-    at::Device)>;
-
-=======
->>>>>>> a94ed234
 // Get the dimensions of a value.
 std::vector<ExprHandle> valueShape(const ArgValue& v);
 
