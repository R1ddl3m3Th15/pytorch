# Owner(s): ["oncall: fx"]

from torch.testing._internal.common_utils import TestCase, run_tests
import torch
import unittest
import warnings
from torch.testing._internal.common_device_type import instantiate_device_type_tests
from torch.testing._internal.common_methods_invocations import DecorateInfo
from torch.testing._internal.common_methods_invocations import op_db, wrapper_set_seed

from torch.testing._internal.common_device_type import ops
from torch.fx.experimental.proxy_tensor import make_fx

# Copied from functorch
def xfail(op_name, variant_name='', *, device_type=None, dtypes=None):
    return (op_name, variant_name, device_type, dtypes, True)


def skip(op_name, variant_name='', *, device_type=None, dtypes=None):
    return (op_name, variant_name, device_type, dtypes, False)


def skipOps(test_case_name, base_test_name, to_skip):
    all_opinfos = op_db
    for xfail in to_skip:
        op_name, variant_name, device_type, dtypes, expected_failure = xfail
        matching_opinfos = [o for o in all_opinfos
                            if o.name == op_name and o.variant_test_name == variant_name]
        assert len(matching_opinfos) >= 1, f"Couldn't find OpInfo for {xfail}"
        for opinfo in matching_opinfos:
            decorators = list(opinfo.decorators)
            if expected_failure:
                decorator = DecorateInfo(unittest.expectedFailure,
                                         test_case_name, base_test_name,
                                         device_type=device_type, dtypes=dtypes)
                decorators.append(decorator)
            else:
                decorator = DecorateInfo(unittest.skip("Skipped!"),
                                         test_case_name, base_test_name,
                                         device_type=device_type, dtypes=dtypes)
                decorators.append(decorator)
            opinfo.decorators = tuple(decorators)

    # This decorator doesn't modify fn in any way
    def wrapped(fn):
        return fn
    return wrapped


USE_TORCHVISION = False
try:
    import torchvision
    USE_TORCHVISION = True
except ImportError:
    warnings.warn("Couldn't import torchvision. Some of our tests use it, try "
                  "to install it with commands from pytorch.org, post-fixed with "
                  "`--no-deps` to avoid overwriting the pytorch installation",
                  UserWarning)


class TestProxyTensor(TestCase):
    def test_make_fx(self, device):
        def f(x):
            return torch.sin(x)
        inp = torch.randn(3)
        fx_f = make_fx(f)(inp)

        new_inp = torch.randn(3)
        self.assertEqual(fx_f(new_inp), f(new_inp))

    def test_scalar_device(self, device):
        def f(a, b):
            return a + b
        inps = [torch.randn(3, device=device), torch.tensor(5)]
        fx_f = make_fx(f)(*inps)
        self.assertEqual(fx_f(*inps), f(*inps))


    @unittest.skipIf(not USE_TORCHVISION, "test requires torchvision")
    def test_resnet18_backward_trace(self, device):
        mod = torchvision.models.resnet18()

        def f(x):
            out = mod(x)
            out.sum().backward()
            return [a.grad for a in mod.parameters()]

        inp = torch.randn(3, 3, 250, 250, requires_grad=True)
        grads = f(inp)

        mod.zero_grad()
        mod(inp).sum().backward()
        grads2 = [a.grad for a in mod.parameters()]
        self.assertEqual(grads, grads2)

    def test_proxy_tensor(self):
        def f_grad(x):
            val = x.cos().cos().sum()
            return torch.autograd.grad(val, x)

        def f_backward(x):
            val = x.cos().cos().sum()
            val.backward()
            return x.grad

        for f in [f_grad, f_backward]:
            traced_graph = make_fx(f)(torch.randn(3, requires_grad=True))
            inp = torch.randn(3, requires_grad=True)
            traced_graph_out = traced_graph(inp)
            assert inp.grad is None
            torch.testing.assert_close(traced_graph_out, f(inp))

    def test_mode_tracing_factory_function(self):
        def f(x):
            return x + torch.randn(x.shape)

        # default behavior should trace factory functions
        traced = make_fx(f)(torch.randn(3))
        self.assertTrue(
            any(
                isinstance(node.target, torch._ops.OpOverloadPacket) and node.target._qualified_op_name == 'aten::randn'
                for node in traced.graph.nodes
            )
        )

    def test_mode_tracing_factory_function_no_factory_function(self):
        def f(x):
            return x + torch.randn(x.shape)

        traced = make_fx(f, trace_factory_functions=False)(torch.randn(3))  # default behavior should not trace factory functions
        self.assertFalse(
            any(
                isinstance(node.target, torch._ops.OpOverloadPacket) and node.target._qualified_op_name == 'aten::randn'
                for node in traced.graph.nodes
            )
        )

make_fx_failures = {
    xfail('allclose'),
<<<<<<< HEAD
    xfail('equal'),
    xfail('nn.functional.dropout'),
=======
>>>>>>> 97228adb
    xfail('linalg.eigvals'),
    xfail('nn.functional.max_pool1d', device_type='cpu'),
    # empty
    skip('new_empty'),
    skip('empty_like'),
    skip('empty'),
    # flaky
    skip('linalg.lstsq', 'grad_oriented'),
    skip('nn.functional.max_unpool1d', '', device_type='cpu'),
    skip('nn.functional.max_unpool2d', '', device_type='cpu'),
    skip('nn.functional.max_unpool3d', '', device_type='cpu'),
    skip('linalg.lstsq'),  # flaky, probably just a precision issue
    xfail('histogram'),
    xfail('scatter'),
    # data-dependent control flow
    xfail('cov'),
    xfail('istft'),
    xfail('nanquantile'),
    xfail('nn.functional.gaussian_nll_loss'),
    xfail('quantile'),
    xfail('tensor_split'),
    xfail('corrcoef'),
    # Masked failures (creating a scalar tensor just to call `.item` on it)
    xfail('_masked.amax'),
    xfail('_masked.amax'),
    xfail('_masked.amin'),
    xfail('_masked.argmax'),
    xfail('_masked.argmin'),
    xfail('_masked.cumprod'),
    xfail('_masked.cumsum'),
    xfail('_masked.log_softmax'),
    xfail('_masked.logaddexp'),
    xfail('_masked.logsumexp'),
    xfail('_masked.mean'),
    xfail('_masked.median'),
    xfail('_masked.norm'),
    xfail('_masked.prod'),
    xfail('_masked.softmax'),
    xfail('_masked.softmin'),
    xfail('_masked.std'),
    xfail('_masked.sum'),
    xfail('_masked.var'),

    # Seems like it's creating a sparse tensor that isn't captured by tensor.is_sparse
    xfail('sparse.sampled_addmm'),

    # Seems like it's creating a sparse tensor that isn't captured by tensor.is_sparse
    xfail('nn.functional.ctc_loss'),
}


class TestProxyTensorOpInfo(TestCase):
    @ops(op_db, allowed_dtypes=(torch.float,))
    @skipOps('TestProxyTensorOpInfo', 'test_make_fx_exhaustive', make_fx_failures
             )
    def test_make_fx_exhaustive(self, device, dtype, op):

        def f(args, kwargs):
            return op.op(*args, **kwargs)
        sample_inputs_itr = op.sample_inputs(device, dtype, requires_grad=False)
        new_f = None
        for sample_input in sample_inputs_itr:
            args = [sample_input.input] + list(sample_input.args)
            kwargs = sample_input.kwargs

            new_f = make_fx(f, trace_factory_functions=True)(args, kwargs)
            for arg in args:
                if isinstance(arg, torch.Tensor) and arg.dtype == torch.float:
                    arg.uniform_(0, 1)
            try:
                old_out = f(args, kwargs)
            except Exception:
                continue
            new_out = wrapper_set_seed(new_f, args, kwargs)
            self.assertEqual(new_out, old_out)



only_for = ("cpu")
instantiate_device_type_tests(
    TestProxyTensor,
    globals(),
    only_for=only_for,
)
instantiate_device_type_tests(TestProxyTensorOpInfo, globals(), only_for=only_for)


if __name__ == '__main__':
    run_tests()<|MERGE_RESOLUTION|>--- conflicted
+++ resolved
@@ -137,11 +137,7 @@
 
 make_fx_failures = {
     xfail('allclose'),
-<<<<<<< HEAD
     xfail('equal'),
-    xfail('nn.functional.dropout'),
-=======
->>>>>>> 97228adb
     xfail('linalg.eigvals'),
     xfail('nn.functional.max_pool1d', device_type='cpu'),
     # empty
